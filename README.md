<<<<<<< HEAD
 <img width="171" alt="capture" src="https://user-images.githubusercontent.com/36291746/39614422-6b653088-4f8d-11e8-83fd-05b18ca974a2.PNG">

# Terraform Provider for Infoblox
Terraform provider plugin to integrate with Infoblox Network Identity Operating System [NIOS].

The latest version of Infoblox NIOS provider is [v1.1.1](https://github.com/infobloxopen/terraform-provider-infoblox/releases/tag/v1.1.1)

## Building the Provider
* Install and set apt environment variables [Golang](https://golang.org/doc/install) 1.16.x
* Clone the repo and build it
```sh
$ git clone https://github.com/infobloxopen/terraform-provider-infoblox
$ cd terraform-provider-infoblox
$ make build
```

## Developing the Provider
If you wish to work on the provider, follow the above steps to build it.

To test the provider and to run the full suite of acceptance tests run below commands accordingly,
```sh
$ make test
$ make testacc
```

## Using the Provider
* To use the plugin install v0.14.x [Terraform](https://www.terraform.io/downloads.html)
* If you're building the provider, follow the instructions to [install it as a plugin](https://www.terraform.io/docs/cli/config/config-file.html#development-overrides-for-provider-developers).
* Once the build is completed, set the `terraform-provider-infoblox` binary file location appropriately in `dev_overrides`.

## NIOS Requirements
* Plugin can be used without a CNA license and does not mandate to specify any EAs.

* If Cloud Network Automation[CNA] License is installed on NIOS and has a Cloud Platform[CP] member attached. Make sure to have below mandatory EAs in .tf file for creating a cloud object.
   * Tenant ID :: String Type
   * CMP Type :: String Type
   * Cloud API Owned :: List Type (Values True, False)

## Provider features
Provider has NIOS DDI resources as Terraform resources and datasources. Below is the consolidated list of the same.
### Resource
* Network View
* Network
* Allocation & Deallocation of IP from a Network
* Association & Disassociation of IP Address for a VM
* A Record
* AAAA Record
=======
 <a href="https://www.infoblox.com">
    <img src="https://avatars.githubusercontent.com/u/8064882?s=400&u=3b245589302c409aff2ce2ba26d95e6df6cfe342&v=4" alt="Infoblox logo" title="Infoblox" align="right" height="50" />
</a> 
 
# Terraform Provider for Infoblox
Terraform provider plugin to integrate with Infoblox Network Identity Operating System [NIOS].
The plugin enables lifecycle management of Infoblox NIOS DDI resources.

The latest version of Infoblox NIOS provider is [v1.1.1](https://github.com/infobloxopen/terraform-provider-infoblox/releases/tag/v1.1.1)

The features in development are available at [`develop`](https://github.com/infobloxopen/terraform-provider-infoblox/tree/develop) branch.

## NIOS Requirements
A Cloud Network Automation [CNA] license needs to be installed on NIOS. If CNA is not installed then following default EAs must be added at the NIOS side manually:
   * Tenant ID :: String Type
   * CMP Type :: String Type
   * Cloud API Owned :: List Type (Values True, False)
   * Network Name :: String Type
   * VM Name :: String Type
   * VM ID :: String Type

## Quick Start
- [Using the provider](docs/USING.md)
- [Developing the provider](docs/DEVELOPMENT.md)

## Documentation
The comprehensive documentation of plugin is available at Terraform registry.

https://registry.terraform.io/providers/infobloxopen/infoblox/latest/docs

## Provider features
The provider has NIOS DDI resources as Terraform resources and datasources. Below is the consolidated list of supported resources and data sources:
### Resource
* Network View
* Network
* Allocation & deallocation of an IP address from a Network
* Association & disassociation of IP Address for a VM
* A Record
>>>>>>> 8ce56f82
* PTR Record
* CNAME Record

### Data Source
<<<<<<< HEAD
Data Sources for below records are supported.
* IPv4 Network
* A Record
* CNAME Record

## Disclaimer
To use the provider for DNS purposes, a parent (i.e. zone) must already exist. The plugin does not support the creation of zones.
While running acceptance tests create a 10.0.0.0/24 network under default network view and create a reservation for 10.0.0.2 IP
=======
* Network
* A Record
* CNAME Record
>>>>>>> 8ce56f82
<|MERGE_RESOLUTION|>--- conflicted
+++ resolved
@@ -1,53 +1,4 @@
-<<<<<<< HEAD
- <img width="171" alt="capture" src="https://user-images.githubusercontent.com/36291746/39614422-6b653088-4f8d-11e8-83fd-05b18ca974a2.PNG">
-
-# Terraform Provider for Infoblox
-Terraform provider plugin to integrate with Infoblox Network Identity Operating System [NIOS].
-
-The latest version of Infoblox NIOS provider is [v1.1.1](https://github.com/infobloxopen/terraform-provider-infoblox/releases/tag/v1.1.1)
-
-## Building the Provider
-* Install and set apt environment variables [Golang](https://golang.org/doc/install) 1.16.x
-* Clone the repo and build it
-```sh
-$ git clone https://github.com/infobloxopen/terraform-provider-infoblox
-$ cd terraform-provider-infoblox
-$ make build
-```
-
-## Developing the Provider
-If you wish to work on the provider, follow the above steps to build it.
-
-To test the provider and to run the full suite of acceptance tests run below commands accordingly,
-```sh
-$ make test
-$ make testacc
-```
-
-## Using the Provider
-* To use the plugin install v0.14.x [Terraform](https://www.terraform.io/downloads.html)
-* If you're building the provider, follow the instructions to [install it as a plugin](https://www.terraform.io/docs/cli/config/config-file.html#development-overrides-for-provider-developers).
-* Once the build is completed, set the `terraform-provider-infoblox` binary file location appropriately in `dev_overrides`.
-
-## NIOS Requirements
-* Plugin can be used without a CNA license and does not mandate to specify any EAs.
-
-* If Cloud Network Automation[CNA] License is installed on NIOS and has a Cloud Platform[CP] member attached. Make sure to have below mandatory EAs in .tf file for creating a cloud object.
-   * Tenant ID :: String Type
-   * CMP Type :: String Type
-   * Cloud API Owned :: List Type (Values True, False)
-
-## Provider features
-Provider has NIOS DDI resources as Terraform resources and datasources. Below is the consolidated list of the same.
-### Resource
-* Network View
-* Network
-* Allocation & Deallocation of IP from a Network
-* Association & Disassociation of IP Address for a VM
-* A Record
-* AAAA Record
-=======
- <a href="https://www.infoblox.com">
+<a href="https://www.infoblox.com">
     <img src="https://avatars.githubusercontent.com/u/8064882?s=400&u=3b245589302c409aff2ce2ba26d95e6df6cfe342&v=4" alt="Infoblox logo" title="Infoblox" align="right" height="50" />
 </a> 
  
@@ -85,22 +36,11 @@
 * Allocation & deallocation of an IP address from a Network
 * Association & disassociation of IP Address for a VM
 * A Record
->>>>>>> 8ce56f82
 * PTR Record
 * CNAME Record
 
 ### Data Source
-<<<<<<< HEAD
 Data Sources for below records are supported.
 * IPv4 Network
 * A Record
-* CNAME Record
-
-## Disclaimer
-To use the provider for DNS purposes, a parent (i.e. zone) must already exist. The plugin does not support the creation of zones.
-While running acceptance tests create a 10.0.0.0/24 network under default network view and create a reservation for 10.0.0.2 IP
-=======
-* Network
-* A Record
-* CNAME Record
->>>>>>> 8ce56f82
+* CNAME Record